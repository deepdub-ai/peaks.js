--- conflicted
+++ resolved
@@ -91,15 +91,9 @@
     "karma-mocha": "~1.3.0",
     "karma-safari-launcher": "~1.0.0",
     "karma-spec-reporter": "~0.0.32",
-<<<<<<< HEAD
-    "mocha": "~6.2.2",
-    "serve": "~11.2.0",
-    "sinon": "~8.0.1",
-=======
     "mocha": "~7.0.0",
     "serve": "~11.3.0",
     "sinon": "~8.0.2",
->>>>>>> b8fb5534
     "sinon-chai": "~3.4.0",
     "watchify": "~3.11.1"
   },
