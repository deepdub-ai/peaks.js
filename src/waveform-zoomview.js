/**
 * @file
 *
 * Defines the {@link WaveformZoomView} class.
 *
 * @module waveform-zoomview
 */

define([
  "./mouse-drag-handler",
  "./playhead-layer",
  "./points-layer",
  "./segments-layer",
  "./waveform-axis",
  "./waveform-shape",
  // './animated-zoom-adapter',
  // './static-zoom-adapter',
  "./utils",
  "konva",
  "lodash.throttle",
  './store'
], function (
  MouseDragHandler,
  PlayheadLayer,
  PointsLayer,
  SegmentsLayer,
  WaveformAxis,
  WaveformShape,
  // AnimatedZoomAdapter,
  // StaticZoomAdapter,
  Utils,
  Konva,
  _throttle,
  store
) {
  "use strict";

  /**
   * Creates a zoomable waveform view.
   *
   * @class
   * @alias WaveformZoomView
   *
   * @param {WaveformData} waveformData
   * @param {HTMLElement} container
   * @param {Peaks} peaks
   */

  function WaveformZoomView(waveformData, container, peaks) {
    var self = this;

    self._originalWaveformData = waveformData;
    self._container = container;
    self._peaks = peaks;

    self._resampleDataCallId = 0;

    // Bind event handlers
    // self._onTimeUpdate = self._onTimeUpdate.bind(self);
    self._onPlay = self._onPlay.bind(self);
    self._onPause = self._onPause.bind(self);
    self._onWindowResize = self._onWindowResize.bind(self);
    self._onKeyboardLeft = self._onKeyboardLeft.bind(self);
    self._onKeyboardRight = self._onKeyboardRight.bind(self);
    self._onKeyboardShiftLeft = self._onKeyboardShiftLeft.bind(self);
    self._onKeyboardShiftRight = self._onKeyboardShiftRight.bind(self);
    self._updateTime = self._updateTime.bind(self);
    self.getWaveformData = self.getWaveformData.bind(self);

    self.render = self.render.bind(self);

    // Register event handlers
    // self._peaks.on('player.timeupdate', self._onTimeUpdate);
    self._peaks.on("player.playing", self._onPlay);
    self._peaks.on("player.pause", self._onPause);
    self._peaks.on("window_resize", self._onWindowResize);
    self._peaks.on("keyboard.left", self._onKeyboardLeft);
    self._peaks.on("keyboard.right", self._onKeyboardRight);
    self._peaks.on("keyboard.shift_left", self._onKeyboardShiftLeft);
    self._peaks.on("keyboard.shift_right", self._onKeyboardShiftRight);

    window.requestAnimationFrame(self._updateTime);

    self._enableAutoScroll = true;
    self._amplitudeScale = 1.0;
    self._timeLabelPrecision = peaks.options.timeLabelPrecision;

    self._options = peaks.options;

    self._data = null;
    self._pixelLength = 0;

    var initialZoomLevel = self._options.zoomLevels[peaks.zoom.getZoom()];

    self._zoomLevelAuto = false;
    self._zoomLevelSeconds = null;

    self._resizeTimeoutId = null;
    self._resampleData({ scale: initialZoomLevel });

    self._width = container.clientWidth;
    self._height = container.clientHeight || self._options.height;

    // The pixel offset of the current frame being displayed
    self._frameOffset = 0;

    self._stage = new Konva.Stage({
      container: container,
      width: self._width,
      height: self._height,
    });

    // Konva's _wheel handler is called on wheel events,
    // and its execution time is 4-6ms.
    // We don't see any value in what it's doing, so
    // we'll just disable it.
    //
    Konva.Stage.prototype._wheel = function () {}

    self._waveformLayer = new Konva.FastLayer();

    self._createWaveform();

    self._segmentsLayer = new SegmentsLayer(peaks, self, true);
    self._segmentsLayer.addToStage(self._stage);

    self._pointsLayer = new PointsLayer(peaks, self, true);
    self._pointsLayer.addToStage(self._stage);

    self._pointingDevice = Utils.detectPointingDevice();

    if (!self._options.hideAxis) {
      self._createAxisLabels();
    }

    self._playheadLayer = new PlayheadLayer({
      player: self._peaks.player,
      view: self,
      showPlayheadTime: self._options.showPlayheadTime,
      playheadColor: self._options.playheadColor,
      playheadTextColor: self._options.playheadTextColor,
      playheadFontFamily: self._options.fontFamily,
      playheadFontSize: self._options.fontSize,
      playheadFontStyle: self._options.fontStyle,
    });

    self._playheadLayer.addToStage(self._stage);

    var time = self._peaks.player.getCurrentTime();

    self._syncPlayhead(time);

    self.isChromeCanary = localStorage.getItem('isChromeCanary') === 'true';

    self._mouseDragHandler = new MouseDragHandler(self._stage, {
      totalMovementX: 0,
      initPixelIndex: 0,
      newFrameOffset: 0,
      isAltKeyDownWhenMouseDown: false,
      mouseDownZoom: 0,
      initMousePosX: 0,
      preventContextMenu: true,

<<<<<<< HEAD
      onMouseDown: function (mousePosX, mousePosY, event) {
=======
      onMouseDown: function (mousePosX, event) {
        store.getStore().setState({ isDragging: true });

>>>>>>> 972437dd
        this.isAltKeyDownWhenMouseDown = event.evt.altKey;
        this.initialFrameOffset = self._frameOffset;
        this._isShiftKeyDownOnMouseDown = event.evt.shiftKey;
        this.newFrameOffset = 0;
        this.mouseDownX = mousePosX;
        this.totalMovementX = 0;
        this.mouseDownZoomScale = self._peaks.views.getView("zoomview")._scale;

        var pixelIndex = self._frameOffset + mousePosX;
        this.initPixelIndex = pixelIndex;
        this.initMousePosX = mousePosX;
        var time = self.pixelsToTime(pixelIndex);

        if (event.evt.button === 2) {
          event.evt.preventDefault()
          self._peaks.emit("zoomview.context_menu", time, {x: mousePosX, y: mousePosY});
          return false
        }

        self._peaksStore.setState({ isDragging: true });

        self._peaks.emit("zoomview.mousedown", time, event);

        this.pointerLockTarget = event.evt.target;
        // TODO[epic="generation"] do we really need setPointerCapture?
        //
        // this.pointerLockTarget = event.evt.target.closest('[data-main-track]');
        // this.pointerLockTarget.setPointerCapture(1);


        // TODO use these "hooks" when making further fixes to human interaction
        // with the zoomview
        //
        // window.onPeaksMouseDown.bind(this)(mousePosX, event);
      },

      onMouseMove: function (eventType, mousePosX, event) {
        if (event.button === 2) {
          return
        }

        // FIXME this might cause an issue?
        // These lines were in the base, while the uncommented lines appear in the
        // fork branch.

        // var diff = this.mouseDownX - mousePosX;

        // var newFrameOffset = Utils.clamp(
        //   this.initialFrameOffset + diff,
        //   0,
        //   self._pixelLength - self._width

        // window.onPeaksMouseMove(eventType, mousePosX, event, self, this);

        // if (Math.random() <= 10) {
        //   return;
        // }

        const slowDownFactor = this.isAltKeyDownWhenMouseDown ? 1 / 10 : 1;
        const zoomChangeFactor =
          this.mouseDownZoomScale /
          self._peaks.views.getView("zoomview")._scale;

        const calculateTime = () => {
          var pixelIndex =
            this.mouseDownX +
            this.initialFrameOffset * zoomChangeFactor +
            this.totalMovementX * zoomChangeFactor +
            (this.initPixelIndex - this.initialFrameOffset) *
              (zoomChangeFactor - 1);
          return self.pixelsToTime(pixelIndex);
        };

        const layerX = event.layerX
        const movementX = event.movementX
        const rightDistance = this.pointerLockTarget.getBoundingClientRect().width - layerX
        if (this.isLocked && ((!this.isPanningLeft && movementX < 0) || (this.isPanningLeft && movementX > 0))) {
          document.exitPointerLock()
          // this.pointerLockTarget.setPointerCapture(1);
          this.isLocked = false;
        } else if (!this.isLocked && ((movementX < 0 && layerX <= 100) || (movementX > 0 && rightDistance <= 100))) {
          this.pointerLockTarget.requestPointerLock().catch(() => { });
          this.isLocked = true;
          this.isPanningLeft = layerX <= 100;
        }

        const calculateOffset = () => {
          const mousePos = this.totalMovementX + this.initMousePosX;
          const width = self._width;
          const padding = 100;
          const absMousePos = mousePos + this.initialFrameOffset;
          let offset = 0;
          if (absMousePos < self._frameOffset + padding) {
            offset =
              self._frameOffset + (absMousePos - self._frameOffset - padding);
          } else if (absMousePos > self._frameOffset + width - padding) {
            offset =
              self._frameOffset +
              absMousePos -
              self._frameOffset -
              width +
              padding;
          } else {
            offset = self._frameOffset;
          }
          return (
            offset * slowDownFactor * zoomChangeFactor +
            (this.initPixelIndex - this.initialFrameOffset) *
              (zoomChangeFactor - 1)
          );
        };

        if (eventType !== "touchmove") {
          this.totalMovementX += event.movementX;
          const time = calculateTime();

          self._peaks.emit("zoomview.drag", time, event);

          if (event.ctrlKey) {
            self._playheadLayer.updatePlayheadTime(time);
          }
        }

        var newFrameOffset = Math.max(
          Math.min(
            Math.round(calculateOffset()),
            self._pixelLength - self._width
          ),
          0
        );
        this.newFrameOffset = newFrameOffset;

        if (newFrameOffset !== this.initialFrameOffset) {
          self._updateWaveform(newFrameOffset, this.isLocked ? 'drag-scroll' : undefined);
          // self._updateWaveform(newFrameOffset)
        }
      },

      onMouseUp: function (_, __, event) {
        if (event.button === 2) {
          return
        }

        if (this.isLocked) {
          document.exitPointerLock();
          this.isLocked = false;
        } else {
          this.pointerLockTarget.releasePointerCapture(1);
        }

        store.getStore().setState({ isDragging: false });

        // Set playhead position only on click release, when not dragging.
        var mouseDownX = Math.floor(this.mouseDownX);

        var pixelIndex = self._frameOffset + mouseDownX;

        var time = self.pixelsToTime(pixelIndex);

        var duration = self._getDuration();

        // Prevent the playhead position from jumping by limiting click
        // handling to the waveform duration.
        if (time > duration) {
          time = duration;
        }

        if (
          !self._mouseDragHandler.isDragging() &&
          !this._isShiftKeyDownOnMouseDown &&
          !window.peaksIgnoreClick
        ) {
          self._playheadLayer.updatePlayheadTime(time);
          self._peaks.player.seek(time);
        }

        self._peaks.emit("zoomview.mouseup", time);
      },

      onMouseWheel: function (event) {
        if (!self._options.gestures) {
          return;
        }

        if (self._pointingDevice === 'trackpad' && Math.abs(event.deltaY) > Math.abs(event.deltaX)) {
          return;
        }

        if (self._pointingDevice === 'mouse' && event.shiftKey) {
          return;
        }

        store.getStore().setState({ timeAtLastWheelEvent: performance.now() });

        event.preventDefault();

        // Vertical scroll? If so, zoom
        if (event.shiftKey && self._options.wheelZoom) {
          const seconds = self._peaks.player.getDuration();

          if (!Utils.isValidTime(seconds)) {
            return;
          }

          const maxScale = self._getScale(seconds);
          const waveformDataScale = self._originalWaveformData.scale;
          const targetScale =
            self._scale +
            event.deltaY *
              Math.sqrt(Math.sqrt(self._scale - waveformDataScale + 0.0001));
          self.throttledSetZoom({
            scale: Utils.clamp(targetScale, waveformDataScale, maxScale),
          });
        } else {
          const delta = self._pointingDevice === 'mouse'
            ? Math.abs(event.deltaX) > Math.abs(event.deltaY) ? event.deltaX : event.deltaY
            : event.deltaX;

            // This handles a weird behavior in Chrome Canary where deltaX/Y values are twice as big
            // than in plain Chrome.
            //
            const MOUSE_DELTA_MULTIPLIER = self.isChromeCanary ? 0.5 : 1
            var newFrameOffset = Utils.clamp(self._frameOffset + delta * MOUSE_DELTA_MULTIPLIER, 0, self._pixelLength - self._width);

          self._updateWaveform(newFrameOffset, 'wheel');
        }
      },
    });

    this._stage.on("dblclick", function (event) {
      var mousePosX = event.evt.layerX;

      var pixelIndex = self._frameOffset + mousePosX;

      var time = self.pixelsToTime(pixelIndex);

      self._peaks.emit("zoomview.dblclick", time);
    });
  }

  WaveformZoomView.prototype.getName = function () {
    return "zoomview";
  };

  // WaveformZoomView.prototype._onTimeUpdate = function(time) {
  //   if (this._mouseDragHandler.isDragging()) {
  //     return;
  //   }

  //   this._syncPlayhead(time);
  // };

  WaveformZoomView.prototype._updateTime = function () {
    if (this._isDestroyed) {
      return;
    }

    const now = performance.now();

    const isPlaying = this._peaks.player.isPlaying();
    const overview = this._peaks.views.getView('overview');
    const isSeeking = overview && overview._isSeeking;

    const state = store.getStore().getState();

    // Stop this loop if track isn't visible, restart it when it
    // becomes visible again.
    //
    if (!state.tracksVisibility[this._peaks.options.trackId]) {
      const unsubscribe = this._peaksStore.subscribe(
        (isVisible) => {
          if (isVisible) {
            window.requestAnimationFrame(this._updateTime);
            unsubscribe()
          }
        },
        (state) => state.tracksVisibility[this._peaks.options.trackId]
      );
      return;
    }

    const currentTime = this._peaks.player.getCurrentTime();
    if (currentTime === this._prevCurrentTime) {
      window.requestAnimationFrame(this._updateTime);
      return;
    }

    this._prevCurrentTime = currentTime;

    if (
      isSeeking ||
      (!isPlaying && !isSeeking) ||
      (this._options.detachPlayheadOnDrag && state.isDragging) ||
      (now - state.timeAtLastWheelEvent < 5000 && state.timeAtLastPlayEvent < state.timeAtLastWheelEvent)
    ) {
      this._playheadLayer.updatePlayheadTime(currentTime);

      window.requestAnimationFrame(this._updateTime);
      return;
    }

    this._syncPlayhead(currentTime);
    window.requestAnimationFrame(this._updateTime);
  };

  WaveformZoomView.prototype._onPlay = function (time) {
    store.getStore().setState({ timeAtLastPlayEvent: performance.now() });
    this._playheadLayer.updatePlayheadTime(time);
  };

  WaveformZoomView.prototype._onPause = function (time) {
    this._playheadLayer.stop(time);
  };

  WaveformZoomView.prototype._onWindowResize = function () {
    var self = this;

    var width = self._container.clientWidth;

    if (!self._zoomLevelAuto) {
      self._width = width;
      self._stage.width(width);
      self._updateWaveform(self._frameOffset, 'resize');
    } else {
      if (self._resizeTimeoutId) {
        clearTimeout(self._resizeTimeoutId);
        self._resizeTimeoutId = null;
      }

      // Avoid resampling waveform data to zero width
      if (width !== 0) {
        self._width = width;
        self._stage.width(width);

        self._resizeTimeoutId = setTimeout(function () {
          if (self._originalWaveformData.duration === 0) {
            return
          }

          self._width = width;
          self._data = self._originalWaveformData.resample({ width: self._width, scale: 1 });
          self._stage.width(width);

          self._updateWaveform(self._frameOffset, 'resize');
        }, 500);
      }
    }
  };

  WaveformZoomView.prototype._onKeyboardLeft = function () {
    this._keyboardScroll(-1, false);
  };

  WaveformZoomView.prototype._onKeyboardRight = function () {
    this._keyboardScroll(1, false);
  };

  WaveformZoomView.prototype._onKeyboardShiftLeft = function () {
    this._keyboardScroll(-1, true);
  };

  WaveformZoomView.prototype._onKeyboardShiftRight = function () {
    this._keyboardScroll(1, true);
  };

  WaveformZoomView.prototype._keyboardScroll = function (direction, large) {
    var increment;

    if (large) {
      increment = direction * this._width;
    } else {
      increment = direction * this.timeToPixels(this._options.nudgeIncrement);
    }

    this._updateWaveform(this._frameOffset + increment, 'keyboard-scroll');
  };

  WaveformZoomView.prototype.setWaveformData = function (waveformData) {
    this._originalWaveformData = waveformData;
    // Don't update the UI here, call setZoom().
  };

  WaveformZoomView.prototype._syncPlayhead = function (time, options = {}) {
    if (!options.persistPlayhead) {
      this._playheadLayer.updatePlayheadTime(options.playheadTime || time);
    }

    const padding = this._options.centerPlayhead ? this._width / 2 : 100;

    if (this._enableAutoScroll) {
      // Check for the playhead reaching the right-hand side of the window.

      var pixelIndex = this.timeToPixels(time);

      if (options.exact) {
        this._frameOffset = pixelIndex;
      } else {
        // TODO: move this code to animation function?
        // TODO: don't scroll if user has positioned view manually (e.g., using
        // the keyboard)
        var endThreshold = this._frameOffset + this._width - padding;

        if (pixelIndex >= endThreshold) {
          // Nudge the waveform a bit to include the position of the playhead
          this._frameOffset += pixelIndex - endThreshold;
        } else if (pixelIndex < this._frameOffset) {
          // Put the playhead at width / 2 (or 100) pixels from the left edge
          this._frameOffset = pixelIndex - padding;
        }
      }

      if (this._frameOffset < 0) {
        this._frameOffset = 0;
      }

      this._updateWaveform(this._frameOffset, options.cause || 'auto-scroll');
    }
  };

  /**
   * Changes the zoom level.
   *
   * @param {Number} scale The new zoom level, in samples per pixel.
   */

  WaveformZoomView.prototype._getScale = function (duration) {
    return (duration * this._data.sample_rate) / this._width;
  };

  function isAutoScale(options) {
    return (
      (Utils.objectHasProperty(options, "scale") && options.scale === "auto") ||
      (Utils.objectHasProperty(options, "seconds") &&
        options.seconds === "auto")
    );
  }

  WaveformZoomView.prototype.setZoom = function (options) {
    var scale;

    if (isAutoScale(options)) {
      var seconds = this._peaks.player.getDuration();

      if (!Utils.isValidTime(seconds)) {
        return false;
      }

      this._zoomLevelAuto = true;
      this._zoomLevelSeconds = null;
      scale = this._getScale(seconds);
    } else {
      if (Utils.objectHasProperty(options, "scale")) {
        this._zoomLevelSeconds = null;
        scale = options.scale;
      } else if (Utils.objectHasProperty(options, "seconds")) {
        if (!Utils.isValidTime(options.seconds)) {
          return false;
        }

        this._zoomLevelSeconds = options.seconds;
        scale = this._getScale(options.seconds);
      }

      this._zoomLevelAuto = false;
    }

    if (scale < this._originalWaveformData.scale) {
      // eslint-disable-next-line max-len
      this._peaks.logger(
        "peaks.zoomview.setZoom(): zoom level must be at least " +
          this._originalWaveformData.scale
      );
      // scale = this._originalWaveformData.scale;
    }

    var currentTime = this._peaks.player.getCurrentTime();
    var apexTime;
    var playheadOffsetPixels = this._playheadLayer.getPlayheadOffset();

    if (playheadOffsetPixels >= 0 && playheadOffsetPixels < this._width) {
      // Playhead is visible. Change the zoom level while keeping the
      // playhead at the same position in the window.
      apexTime = currentTime;
    } else {
      // Playhead is not visible. Change the zoom level while keeping the
      // centre of the window at the same position in the waveform.
      playheadOffsetPixels = this._width / 2;
      apexTime = this.pixelsToTime(this._frameOffset + playheadOffsetPixels);
    }

    var prevScale = this._scale;

    const updateWaveformId = this._updateWaveformId;

    const render = () => {
      if (updateWaveformId === this._updateWaveformId) {
        var apexPixel = this.timeToPixels(apexTime);

        this._frameOffset = apexPixel - playheadOffsetPixels;
      }

      this._updateWaveform(this._frameOffset, 'zoom');

      this._playheadLayer.zoomLevelChanged();

      // Update the playhead position after zooming.
      this._playheadLayer.updatePlayheadTime(currentTime);

      // var adapter = this.createZoomAdapter(currentScale, previousScale);

      // adapter.start(relativePosition);

      this._peaks.emit("zoom.update", scale, prevScale);

      // if (options.startTime && updateWaveformId === this._updateWaveformId) {
      //   this.setStartTime(options.startTime);
      // }
    }

    this._resampleData({ scale: scale }, render);

    // render()

    return true;
  };

  WaveformZoomView.prototype.throttledSetZoom = _throttle(function (options) {
    this.setZoom(options);
  }, 50);

  WaveformZoomView.prototype._resampleData = function (options, callback) {
    // If resampleData is called more than once "quickly" (meaning, the first
    // invocation's `resampleWaveforms` hasn't finised running), we don't want
    // to call `callback`. In other words, we're "aborting" the process.
    // We keep a reference to the value of `_resampleDataCallId` at time of
    // invocation, which we'll later compare to the its current value. If
    // both values are the same, we know that there were no invocation
    // following this, current one.
    //
    const resampleDataCallId = ++this._resampleDataCallId
    // In silent waveforms mode, this._originalWaveformData is of length 0.
    //
    this._data = this._originalWaveformData.resample(options);
    this._scale = this._data.scale;
    if (this._peaks.options.silence) {
      this._pixelLength = this._data.pixels_per_second * this._peaks.options.silence.duration;
    } else {
      this._pixelLength = this._data.length;
    }

    // This is where the _real_ resampling happens. Due to its async nature, once resolved
    // we call the callback function.
    // Note that we only call it if this is last invocation of `_resampleData`.
    //
    this._peaks.options.peaksStore.getState().resampleWaveforms('zoomview', options).then(() => {
      if (this._resampleDataCallId !== resampleDataCallId) {
        return
      }

      callback()
    })
  };

  WaveformZoomView.prototype.getStartTime = function () {
    return this.pixelsToTime(this._frameOffset);
  };

  WaveformZoomView.prototype.getEndTime = function () {
    return this.pixelsToTime(this._frameOffset + this._width);
  };

  WaveformZoomView.prototype.setStartTime = function (time) {
    if (time < 0) {
      time = 0;
    }

    if (this._zoomLevelAuto) {
      time = 0;
    }

    this._updateWaveform(this.timeToPixels(time));
  };

  WaveformZoomView.prototype.repaint = function () {
    this._updateWaveform(this._frameOffset, 'repaint');
  };

  WaveformZoomView.prototype.show = function () {
    this._stage.show();
  };

  WaveformZoomView.prototype.hide = function () {
    this._stage.hide();
  };

  /**
   * Returns the pixel index for a given time, for the current zoom level.
   *
   * @param {Number} time Time, in seconds.
   * @returns {Number} Pixel index.
   */

  WaveformZoomView.prototype.timeToPixels = function (time) {
    return Math.floor((time * this._data.sample_rate) / this._data.scale);
  };

  /**
   * Returns the time for a given pixel index, for the current zoom level.
   *
   * @param {Number} pixels Pixel index.
   * @returns {Number} Time, in seconds.
   */

  WaveformZoomView.prototype.pixelsToTime = function (pixels) {
    return (pixels * this._data.scale) / this._data.sample_rate;
  };

  /* var zoomAdapterMap = {
    'animated': AnimatedZoomAdapter,
    'static': StaticZoomAdapter
  };

  WaveformZoomView.prototype.createZoomAdapter = function(currentScale, previousScale) {
    var ZoomAdapter = zoomAdapterMap[this._peaks.options.zoomAdapter];

    if (!ZoomAdapter) {
      throw new Error('Invalid zoomAdapter: ' + this._peaks.options.zoomAdapter);
    }

    return ZoomAdapter.create(this, currentScale, previousScale);
  }; */

  /**
   * @returns {Number} The start position of the waveform shown in the view,
   *   in pixels.
   */

  WaveformZoomView.prototype.getFrameOffset = function () {
    return this._frameOffset;
  };

  /**
   * @returns {Number} The width of the view, in pixels.
   */

  WaveformZoomView.prototype.getWidth = function () {
    return this._width;
  };

  /**
   * @returns {Number} The height of the view, in pixels.
   */

  WaveformZoomView.prototype.getHeight = function () {
    return this._height;
  };

  /**
   * @returns {Number} The media duration, in seconds.
   */

  WaveformZoomView.prototype._getDuration = function () {
    return this._peaks.player.getDuration();
  };

  /**
   * Adjusts the amplitude scale of waveform shown in the view, which allows
   * users to zoom the waveform vertically.
   *
   * @param {Number} scale The new amplitude scale factor
   */

  WaveformZoomView.prototype.setAmplitudeScale = function (scale) {
    if (!Utils.isNumber(scale) || !Number.isFinite(scale)) {
      throw new Error("view.setAmplitudeScale(): Scale must be a valid number");
    }

    this._amplitudeScale = scale;

    this._waveformLayer.draw();
    this._segmentsLayer.draw();
  };

  WaveformZoomView.prototype.getAmplitudeScale = function () {
    return this._amplitudeScale;
  };

  /**
   * @returns {WaveformData} The view's waveform data.
   */

  WaveformZoomView.prototype.getWaveformData = function () {
    return this._data;
  };

  WaveformZoomView.prototype._createWaveform = function () {
    this._waveformShape = new WaveformShape({
      color: this._options.zoomWaveformColor,
      view: this,
      pattern: this._peaks.options.zoomviewPattern,
      type: this._options.type
    });

    this._waveformLayer.add(this._waveformShape);
    this._stage.add(this._waveformLayer);

    this._peaks.emit("zoomview.displaying", 0, this.pixelsToTime(this._width));
  };

  WaveformZoomView.prototype._createAxisLabels = function () {
    this._axisLayer = new Konva.FastLayer();

    this._axis = new WaveformAxis(this, {
      axisGridlineColor: this._options.axisGridlineColor,
      axisLabelColor: this._options.axisLabelColor,
      axisLabelFontFamily: this._options.fontFamily,
      axisLabelFontSize: this._options.fontSize,
      axisLabelFontStyle: this._options.fontStyle,
      axisHideTop: this._options.axisHideTop,
      axisHideBottom: this._options.axisHideBottom,
    });

    this._axis.addToLayer(this._axisLayer);
    this._stage.add(this._axisLayer);
  };

  /**
   * Updates the region of waveform shown in the view.
   *
   * @param {Number} frameOffset The new frame offset, in pixels.
   */

  // _updateWaveformId is a unique ID for each dispatch of _updateWaveform.
  // We will later use this to determine if the waveform has already been
  // updated, in the case where multiple events are triggered at the same time.
  // When setZoom is called, an async resampling process starts, when it finishes
  // it updates the `_frameOffset`.
  // By the time it finishes, the user may have already scrolled the waveform.
  // In that case, we _do not_ want to update `_frameOffset`.
  //
  WaveformZoomView.prototype._updateWaveformId = 0;
  WaveformZoomView.prototype._updateWaveform = function (frameOffset, cause) {
    this._updateWaveformId++
    var upperLimit;

    if (this._pixelLength < this._width) {
      // Total waveform is shorter than viewport, so reset the offset to 0.
      frameOffset = 0;
      upperLimit = this._width;
    } else {
      // Calculate the very last possible position.
      upperLimit = this._pixelLength - this._width;
    }

    frameOffset = Utils.clamp(frameOffset, 0, upperLimit);

    this._frameOffset = frameOffset;

    // Display playhead if it is within the zoom frame width.
    var playheadPixel = this._playheadLayer.getPlayheadPixel();

    this._playheadLayer.updatePlayheadTime(this.pixelsToTime(playheadPixel));

    this._waveformLayer.draw();
    if (this._axisLayer) {
      this._axisLayer.draw();
    }

    var frameStartTime = this.pixelsToTime(this._frameOffset);
    var frameEndTime = this.pixelsToTime(this._frameOffset + this._width);

    this._pointsLayer.updatePoints(frameStartTime, frameEndTime);
    this._segmentsLayer.updateSegments(frameStartTime, frameEndTime);

    this._peaks.emit("zoomview.displaying", frameStartTime, frameEndTime, cause);
  };

  WaveformZoomView.prototype.setWaveformColor = function (color) {
    this._waveformShape.setWaveformColor(color);
    this._waveformLayer.draw();
  };

  WaveformZoomView.prototype.showPlayheadTime = function (show) {
    this._playheadLayer.showPlayheadTime(show);
  };

  WaveformZoomView.prototype.setTimeLabelPrecision = function (precision) {
    this._timeLabelPrecision = precision;
    this._playheadLayer.updatePlayheadText();
  };

  WaveformZoomView.prototype.formatTime = function (time) {
    return Utils.formatTimecode(time, this._peaks.options.fps || 24);
  };

  WaveformZoomView.prototype.enableAutoScroll = function (enable) {
    this._enableAutoScroll = enable;
  };

  WaveformZoomView.prototype.enableMarkerEditing = function (enable) {
    this._segmentsLayer.enableEditing(enable);
    this._pointsLayer.enableEditing(enable);
  };

  WaveformZoomView.prototype.fitToContainer = function () {
    if (
      this._container.clientWidth === 0 &&
      this._container.clientHeight === 0
    ) {
      return;
    }

    var updateWaveform = false;

    if (this._container.clientWidth !== this._width) {
      this._width = this._container.clientWidth;
      this._stage.width(this._width);

      var resample = false;
      var resampleOptions;

      if (this._zoomLevelAuto) {
        resample = true;
        resampleOptions = { width: this._width };
      } else if (this._zoomLevelSeconds !== null) {
        resample = true;
        resampleOptions = { scale: this._getScale(this._zoomLevelSeconds) };
      }

      if (resample) {
        try {
          this._resampleData(resampleOptions);
          updateWaveform = true;
        } catch (error) {
          // Ignore, and leave this._data as it was
        }
      }
    }

    this._height = this._container.clientHeight;
    this._stage.height(this._height);

    this._waveformShape.fitToView();
    this._playheadLayer.fitToView();
    this._segmentsLayer.fitToView();
    this._pointsLayer.fitToView();

    if (updateWaveform) {
      this._updateWaveform(this._frameOffset);
    }

    this._stage.draw();
  };

  WaveformZoomView.prototype.setPlayheadLineColor = function (color) {
    this._playheadLayer.setPlayheadLineColor(color);
  };

  WaveformZoomView.prototype.addToPlayhead = function (indicator) {
    this._playheadLayer.addToPlayhead(indicator);
  };

  WaveformZoomView.prototype.getDataDuration = function () {
    return this._data.duration;
  }

  WaveformZoomView.prototype.setAxisHideTop = function (value) {
    this._axis.setAxisHideTop(value);
  };

  WaveformZoomView.prototype.setAxisHideBottom = function (value) {
    this._axis.setAxisHideBottom(value);
  };

<<<<<<< HEAD
  WaveformZoomView.prototype.getContainer = function () {
    return this._container;
  };
=======
  WaveformZoomView.prototype.render = function () {
    this._updateWaveform(this._frameOffset, 'explicit-render');
  },
>>>>>>> 972437dd

  /* WaveformZoomView.prototype.beginZoom = function() {
    // Fade out the time axis and the segments
    // this._axis.axisShape.setAttr('opacity', 0);

    if (this._pointsLayer) {
      this._pointsLayer.setVisible(false);
    }

    if (this._segmentsLayer) {
      this._segmentsLayer.setVisible(false);
    }
  };

  WaveformZoomView.prototype.endZoom = function() {
    if (this._pointsLayer) {
      this._pointsLayer.setVisible(true);
    }

    if (this._segmentsLayer) {
      this._segmentsLayer.setVisible(true);
    }

    var time = this._peaks.player.getCurrentTime();

    this.seekFrame(this.timeToPixels(time));
  }; */

  WaveformZoomView.prototype.destroy = function () {
    if (this._resizeTimeoutId) {
      clearTimeout(this._resizeTimeoutId);
      this._resizeTimeoutId = null;
    }

    // Unregister event handlers
    // this._peaks.off('player.timeupdate', this._onTimeUpdate);
    this._peaks.off("player.playing", this._onPlay);
    this._peaks.off("player.pause", this._onPause);
    this._peaks.off("window_resize", this._onWindowResize);
    this._peaks.off("keyboard.left", this._onKeyboardLeft);
    this._peaks.off("keyboard.right", this._onKeyboardRight);
    this._peaks.off("keyboard.shift_left", this._onKeyboardShiftLeft);
    this._peaks.off("keyboard.shift_right", this._onKeyboardShiftRight);

    this._isDestroyed = true;

    this._playheadLayer.destroy();
    this._segmentsLayer.destroy();
    this._pointsLayer.destroy();

    if (this._stage) {
      this._stage.destroy();
      this._stage = null;
    }
  };

  return WaveformZoomView;
});<|MERGE_RESOLUTION|>--- conflicted
+++ resolved
@@ -161,13 +161,8 @@
       initMousePosX: 0,
       preventContextMenu: true,
 
-<<<<<<< HEAD
       onMouseDown: function (mousePosX, mousePosY, event) {
-=======
-      onMouseDown: function (mousePosX, event) {
         store.getStore().setState({ isDragging: true });
-
->>>>>>> 972437dd
         this.isAltKeyDownWhenMouseDown = event.evt.altKey;
         this.initialFrameOffset = self._frameOffset;
         this._isShiftKeyDownOnMouseDown = event.evt.shiftKey;
@@ -1042,15 +1037,13 @@
     this._axis.setAxisHideBottom(value);
   };
 
-<<<<<<< HEAD
   WaveformZoomView.prototype.getContainer = function () {
     return this._container;
   };
-=======
+
   WaveformZoomView.prototype.render = function () {
     this._updateWaveform(this._frameOffset, 'explicit-render');
   },
->>>>>>> 972437dd
 
   /* WaveformZoomView.prototype.beginZoom = function() {
     // Fade out the time axis and the segments
