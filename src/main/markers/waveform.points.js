/**
 * WAVEFORM.POINTS.JS
 *
 * This module handles all functionality related to the adding,
 * removing and manipulation of points. A point in a segment of zero length
 */
define([
  'peaks/waveform/waveform.mixins',
  'konva'
], function(mixins, Konva) {
  'use strict';

  function WaveformPoints(peaks) {
    var self = this;

    self.peaks = peaks;
    self.points = [];

    var views = [
      self.peaks.waveform.waveformZoomView,
      self.peaks.waveform.waveformOverview
    ];

    self.views = views.map(function(view) {
      if (!view.pointLayer) {
        view.pointLayer = new Konva.Layer();
        view.stage.add(view.pointLayer);
        view.pointLayer.moveToTop();
      }

      return view;
    });

    self.pointId = 0;
  }

  WaveformPoints.prototype.getNextPointId = function() {
    return this.pointId++;
  };

  WaveformPoints.prototype.constructPoint = function(point) {
    var self = this;

    if (point.id === undefined || point.id === null) {
      point.id = 'peaks.point.' + this.getNextPointId();
    }

    point.editable = Boolean(point.editable);

    var pointZoomGroup = new Konva.Group();
    var pointOverviewGroup = new Konva.Group();
    var pointGroups = [pointZoomGroup, pointOverviewGroup];

    pointGroups.forEach(function(pointGroup, i) {
      var view = self.views[i];

      if (point.editable) {
        pointGroup.marker = new self.peaks.options.pointMarker(
          true,
          pointGroup,
          point,
          self.pointHandleDrag.bind(self),
          self.peaks.options.pointDblClickHandler,
          self.peaks.options.pointDragEndHandler
        );

        pointGroup.add(pointGroup.marker);
      }

      view.pointLayer.add(pointGroup);
    });

    point.zoom = pointZoomGroup;
    point.zoom.view = this.peaks.waveform.waveformZoomView;
    point.overview = pointOverviewGroup;
    point.overview.view = this.peaks.waveform.waveformOverview;

    return point;
  };

  WaveformPoints.prototype.updatePoint = function(point) {
    // Binding with data
    this.peaks.waveform.waveformOverview.data.set_point(
      this.peaks.waveform.waveformOverview.data.at_time(point.timestamp),
      point.id
    );

    this.peaks.waveform.waveformZoomView.data.set_point(
      this.peaks.waveform.waveformZoomView.data.at_time(point.timestamp),
      point.id
    );

    // Overview
    var overviewTimestampOffset =
      this.peaks.waveform.waveformOverview.data.at_time(point.timestamp);

    if (point.editable) {
      if (point.overview.marker) {
        point.overview.marker.show().setX(
          overviewTimestampOffset - point.overview.marker.getWidth()
        );
      }

      // Change Text
      point.overview.marker.label.setText(mixins.niceTime(point.timestamp, false));
    }

    // Zoom
    var zoomTimestampOffset = this.peaks.waveform.waveformZoomView.data.at_time(point.timestamp);
    var frameStartOffset = this.peaks.waveform.waveformZoomView.frameOffset;

    if (zoomTimestampOffset < frameStartOffset) {
      zoomTimestampOffset = frameStartOffset;
    }

<<<<<<< HEAD
    function updatePoint(point) {


      // Binding with data
      waveformView.waveformOverview.data.set_point(waveformView.waveformOverview.data.at_time(point.timestamp), point.id);
      waveformView.waveformZoomView.data.set_point(waveformView.waveformZoomView.data.at_time(point.timestamp), point.id);
=======
    if (this.peaks.waveform.waveformZoomView.data.points[point.id].visible) {
      var startPixel = zoomTimestampOffset - frameStartOffset;
>>>>>>> c8a90804

      point.zoom.show();

      if (point.editable) {
        if (point.zoom.marker) {
          point.zoom.marker.show().setX(startPixel - point.zoom.marker.getWidth());
        }

        // Change Text
        point.zoom.marker.label.setText(mixins.niceTime(point.timestamp, false));
      }
    }
    else {
      point.zoom.hide();
    }
  };

<<<<<<< HEAD
      // Zoom - 
      // allow the view to override the position it reports
      var zoomtimestampOffset = (typeof waveformView.waveformZoomView.atDataTime === 'function') ?  waveformView.waveformZoomView.atDataTime (point.timestamp) :  waveformView.waveformZoomView.data.at_time(point.timestamp);
      var frameStartOffset = waveformView.waveformZoomView.frameOffset;
=======
  WaveformPoints.prototype.pointHandleDrag = function(thisPoint, point) {
    if (thisPoint.marker.getX() > 0) {
      var inOffset = thisPoint.view.frameOffset +
                     thisPoint.marker.getX() +
                     thisPoint.marker.getWidth();
>>>>>>> c8a90804

      point.timestamp = thisPoint.view.data.time(inOffset);
    }

    this.peaks.emit('points.dragged', point);
    this.updatePoint(point);
    this.render();
  };

  WaveformPoints.prototype.init = function() {
    this.peaks.on('waveform_zoom_displaying', this.updatePoints.bind(this));
    this.peaks.emit('points.ready');
  };

<<<<<<< HEAD
        if (point.zoom.marker) point.zoom.marker.show().setX(startPixel - point.zoom.marker.getWidth());


        if (point.editable) {
          
          // Change Text
          point.zoom.marker.label.setText(mixins.niceTime(point.timestamp, false));
        }
      }
      else {
        point.zoom.hide();
      }
=======
  WaveformPoints.prototype.updatePoints = function() {
    this.points.forEach(this.updatePoint.bind(this));
    this.render();
  };

  WaveformPoints.prototype.createPoint = function(point) {
    if (typeof point.timestamp !== 'number') {
      throw new TypeError('[waveform.points.createPoint] timestamp should be a numeric value \'' + typeof point.timestamp + '\': ' + point.typestamp);
>>>>>>> c8a90804
    }

    if (isNaN(point.timestamp)) {
      throw new TypeError('[waveform.points.createPoint] timestamp must be a numeric value');
    }

    if (point.timestamp < 0) {
      throw new RangeError('[waveform.points.createPoint] timestamp should be a >=0 value');
    }

<<<<<<< HEAD
    this.init = function () {
      peaks.on("waveform_zoom_displaying", self.updatePoints.bind(self));
      peaks.on("waveform_zoom_updating", self.updatePoints.bind(self));
      peaks.emit("points.ready");
    };
=======
    point = this.constructPoint(point);
    this.updatePoint(point);
    this.points.push(point);
  };
>>>>>>> c8a90804

  WaveformPoints.prototype.getPoints = function() {
    return this.points;
  };

  WaveformPoints.prototype.add = function(pointOrPoints) {
    var points = Array.isArray(arguments[0]) ?
                 arguments[0] :
                 Array.prototype.slice.call(arguments);

    if (typeof points[0] === 'number') {
      this.peaks.options.deprecationLogger('[Peaks.points.add] Passing spread-arguments to `add` is deprecated, please pass a single object.');

      points = [{
        timestamp: arguments[0],
        editable:  arguments[1],
        color:     arguments[2],
        labelText: arguments[3]
      }];
    }

    points.forEach(this.createPoint.bind(this));
    this.render();
  };

  /**
   * @private
   */
  WaveformPoints.prototype._remove = function(point) {
    var index = null;

    this.points.some(function(p, i) {
      if (p === point) {
        index = i;

        return true;
      }
    });

    if (index !== null) {
      point.overview.destroy();
      point.zoom.destroy();
    }

    return index;
  };

  WaveformPoints.prototype.remove = function(point) {
    var index = this._remove(point);

    if (index === null) {
      throw new RangeError('Unable to find the requested point' + String(point));
    }

    this.render();

    return this.points.splice(index, 1).pop();
  };

  WaveformPoints.prototype.removeByTime = function(timestamp) {
    var matchingPoints = this.points.filter(function(point) {
      return point.timestamp === timestamp;
    });

    matchingPoints.forEach(this.remove.bind(this));

    return matchingPoints.length;
  };

  WaveformPoints.prototype.removeById = function(pointId) {
    this.points.filter(function(point) {
      return point.id === pointId;
    }).forEach(this.remove.bind(this));
  };

  WaveformPoints.prototype.removeAll = function() {
    this.views.forEach(function(view) {
      view.pointLayer.removeChildren();
    });

    this.points = [];

    this.render();
  };

  /**
   * Performs the rendering of the segments on screen
   *
   * @api
   * @since 0.3.0
   */
  WaveformPoints.prototype.render = function() {
    this.views.forEach(function(view) {
      view.pointLayer.draw();
    });
  };

  return WaveformPoints;
});<|MERGE_RESOLUTION|>--- conflicted
+++ resolved
@@ -105,35 +105,29 @@
       point.overview.marker.label.setText(mixins.niceTime(point.timestamp, false));
     }
 
-    // Zoom
-    var zoomTimestampOffset = this.peaks.waveform.waveformZoomView.data.at_time(point.timestamp);
+    // Zoom - allow the view to override the position it reports
+    var zoomTimestampOffset = (typeof this.peaks.waveform.waveformZoomView.atDataTime === 'function') ?
+                              this.peaks.waveform.waveformZoomView.atDataTime(point.timestamp) :
+                              this.peaks.waveform.waveformZoomView.data.at_time(point.timestamp);
     var frameStartOffset = this.peaks.waveform.waveformZoomView.frameOffset;
 
     if (zoomTimestampOffset < frameStartOffset) {
       zoomTimestampOffset = frameStartOffset;
     }
 
-<<<<<<< HEAD
-    function updatePoint(point) {
-
-
-      // Binding with data
-      waveformView.waveformOverview.data.set_point(waveformView.waveformOverview.data.at_time(point.timestamp), point.id);
-      waveformView.waveformZoomView.data.set_point(waveformView.waveformZoomView.data.at_time(point.timestamp), point.id);
-=======
     if (this.peaks.waveform.waveformZoomView.data.points[point.id].visible) {
       var startPixel = zoomTimestampOffset - frameStartOffset;
->>>>>>> c8a90804
 
       point.zoom.show();
 
+      if (point.zoom.marker) {
+        point.zoom.marker.show().setX(startPixel - point.zoom.marker.getWidth());
+      }
+
       if (point.editable) {
-        if (point.zoom.marker) {
-          point.zoom.marker.show().setX(startPixel - point.zoom.marker.getWidth());
-        }
-
         // Change Text
-        point.zoom.marker.label.setText(mixins.niceTime(point.timestamp, false));
+        //point.zoom.marker.label.setText(mixins.niceTime(point.timestamp, false));
+        point.zoom.marker.label.setText(point.labelText);
       }
     }
     else {
@@ -141,18 +135,11 @@
     }
   };
 
-<<<<<<< HEAD
-      // Zoom - 
-      // allow the view to override the position it reports
-      var zoomtimestampOffset = (typeof waveformView.waveformZoomView.atDataTime === 'function') ?  waveformView.waveformZoomView.atDataTime (point.timestamp) :  waveformView.waveformZoomView.data.at_time(point.timestamp);
-      var frameStartOffset = waveformView.waveformZoomView.frameOffset;
-=======
   WaveformPoints.prototype.pointHandleDrag = function(thisPoint, point) {
     if (thisPoint.marker.getX() > 0) {
       var inOffset = thisPoint.view.frameOffset +
                      thisPoint.marker.getX() +
                      thisPoint.marker.getWidth();
->>>>>>> c8a90804
 
       point.timestamp = thisPoint.view.data.time(inOffset);
     }
@@ -164,23 +151,10 @@
 
   WaveformPoints.prototype.init = function() {
     this.peaks.on('waveform_zoom_displaying', this.updatePoints.bind(this));
+    this.peaks.on('waveform_zoom_updating', this.updatePoints.bind(this));
     this.peaks.emit('points.ready');
   };
 
-<<<<<<< HEAD
-        if (point.zoom.marker) point.zoom.marker.show().setX(startPixel - point.zoom.marker.getWidth());
-
-
-        if (point.editable) {
-          
-          // Change Text
-          point.zoom.marker.label.setText(mixins.niceTime(point.timestamp, false));
-        }
-      }
-      else {
-        point.zoom.hide();
-      }
-=======
   WaveformPoints.prototype.updatePoints = function() {
     this.points.forEach(this.updatePoint.bind(this));
     this.render();
@@ -189,7 +163,6 @@
   WaveformPoints.prototype.createPoint = function(point) {
     if (typeof point.timestamp !== 'number') {
       throw new TypeError('[waveform.points.createPoint] timestamp should be a numeric value \'' + typeof point.timestamp + '\': ' + point.typestamp);
->>>>>>> c8a90804
     }
 
     if (isNaN(point.timestamp)) {
@@ -200,18 +173,10 @@
       throw new RangeError('[waveform.points.createPoint] timestamp should be a >=0 value');
     }
 
-<<<<<<< HEAD
-    this.init = function () {
-      peaks.on("waveform_zoom_displaying", self.updatePoints.bind(self));
-      peaks.on("waveform_zoom_updating", self.updatePoints.bind(self));
-      peaks.emit("points.ready");
-    };
-=======
     point = this.constructPoint(point);
     this.updatePoint(point);
     this.points.push(point);
   };
->>>>>>> c8a90804
 
   WaveformPoints.prototype.getPoints = function() {
     return this.points;
