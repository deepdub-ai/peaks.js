/**
 * @file
 *
 * Defines the {@link WaveformShape} class.
 *
 * @module waveform-shape
 */

define(['./utils', 'konva', './store'], function(Utils, Konva, store) {
  'use strict';

  /**
   * Waveform shape options.
   *
   * @typedef {Object} WaveformShapeOptions
   * @global
   * @property {String | LinearGradientColor} color Waveform color.
   * @property {WaveformOverview|WaveformZoomView} view The view object
   *   that contains the waveform shape.
   * @property {Segment?} segment If given, render a waveform image
   *   covering the segment's time range. Otherwise, render the entire
   *   waveform duration.
   */

  /**
   * Creates a Konva.Shape object that renders a waveform image.
   *
   * @class
   * @alias WaveformShape
   *
   * @param {WaveformShapeOptions} options
   */

  function WaveformShape(options) {
    this._color = options.color;
    this._type = options.type || 'playback';
    this._pattern = options.pattern;

    this.viewName = options.view.getName()

    // Used to ignore calls to "stale" calls to
    // `_sceneFunc`.
    // Calls will become "stale" when `_sceneFunc`
    // was called more than once without calling
    // `_drawWaveform`. This will happen when `sceneFunc`
    // was called but the Waveform Data was not yet available
    // causing `sceneFunc` to await it.
    //
    this._sceneFuncCallId = 0;

    var shapeOptions = {};

    if (options.pattern) {
      shapeOptions.fillPatternImage = options.pattern
    } else if (Utils.isString(options.color)) {
      shapeOptions.fill = options.color;
    }
    else if (Utils.isObject(options.color)) {
      if (!Utils.isLinearGradientColor(options.color)) {
        throw new TypeError('Not a valid linear gradient color object');
      }

      var startY = options.view._height * (options.color.linearGradientStart / 100);
      var endY = options.view._height * (options.color.linearGradientEnd / 100);

      shapeOptions.fillLinearGradientStartPointY = startY;
      shapeOptions.fillLinearGradientEndPointY = endY;
      shapeOptions.fillLinearGradientColorStops = [
        0, options.color.linearGradientColorStops[0],
        1, options.color.linearGradientColorStops[1]
      ];
    }
    else {
      throw new TypeError('Unknown type for color property');
    }

    Konva.Shape.call(this, shapeOptions);

    this._view = options.view;
    this._segment = options.segment;
    this._getWaveformData = options.getWaveformData || options.view.getWaveformData;

    this.sceneFunc(this._sceneFunc);

    this.hitFunc(this._waveformShapeHitFunc);
  }

  WaveformShape.prototype = Object.create(Konva.Shape.prototype);

  WaveformShape.prototype.setWaveformColor = function(color) {
    if (this._pattern) {
      this.fillPatternImage = this._pattern;
    } else if (Utils.isString(color)) {
      this.fill(color);
    }
    else if (Utils.isLinearGradientColor(color)) {
      var startY = this._view._height * (color.linearGradientStart / 100);
      var endY = this._view._height * (color.linearGradientEnd / 100);

      this.fillLinearGradientStartPointY(startY);
      this.fillLinearGradientEndPointY(endY);
      this.fillLinearGradientColorStops([
        0, color.linearGradientColorStops[0],
        1, color.linearGradientColorStops[1]
      ]);
    }
    else {
      throw new TypeError('Unknown type for color property');
    }
  };

  WaveformShape.prototype.fitToView = function() {
    this.setWaveformColor(this._color);
  };

  WaveformShape.prototype._sceneFunc = function(context) {
    if (context) {
      this._prevContext = context
    } else {
      context = this._prevContext
    }

    if (this._segment && this._segment.isHidden()) {
      return
    }

    const segmentDetailsHeight = this._view.getName() === 'zoomview'
      ? store.getStore().getState().getSegmentDetailsHeight(store.getTrackId())
      : 0;

    var frameOffset = this._view.getFrameOffset();
    var width = this._view.getWidth();
<<<<<<< HEAD
    var height = this._view.getHeight() - paddingTop;
    let waveformData = this._getWaveformData();
    this._sceneFuncCallId++;

    // peaks can't handle `async`, hence this.
    //
    const drawWaveform = (waveformData) => {
      this._drawWaveform(
        context,
        waveformData,
        Math.round(frameOffset),
        Math.round(this._segment ? this._view.timeToPixels(this._segment.startTime) : frameOffset),
        Math.floor(this._segment ? this._view.timeToPixels(this._segment.endTime)   : frameOffset + width),
        width,
        height,
        paddingTop
      );
    }

    if (!waveformData) {
      if (this.viewName === 'overview') {
        return;
      }

      const sceneFuncCallId = this._sceneFuncCallId;
      const frameOffset = this._view.getFrameOffset();

      const originalWaveformData = window.peaksStore.getState().getOriginalWaveformById('zoomview', this._segment.waveformId)
      if (originalWaveformData) {
        drawWaveform(originalWaveformData);
      }

      this._getWaveformData({ async: true }).then(waveformData => {
        if (!waveformData || sceneFuncCallId !== this._sceneFuncCallId || frameOffset !== this._view.getFrameOffset()) {
          return;
        }
        drawWaveform(waveformData)
      })
    } else {
      drawWaveform(waveformData)
    }
=======
    var height = this._view.getHeight() - segmentDetailsHeight;

    this._drawWaveform(
      context,
      this._view.getWaveformData(),
      Math.round(frameOffset),
      Math.round(this._segment ? this._view.timeToPixels(this._segment.startTime) : frameOffset),
      Math.floor(this._segment ? this._view.timeToPixels(this._segment.endTime)   : frameOffset + width),
      width,
      height,
      segmentDetailsHeight
    );
>>>>>>> 972437dd
  };

  /**
   * Draws a waveform on a canvas context.
   *
   * @param {Konva.Context} context The canvas context to draw on.
   * @param {WaveformData} waveformData The waveform data to draw.
   * @param {Number} frameOffset The start position of the waveform shown
   *   in the view, in pixels.
   * @param {Number} startPixels The start position of the waveform to draw,
   *   in pixels.
   * @param {Number} endPixels The end position of the waveform to draw,
   *   in pixels.
   * @param {Number} width The width of the waveform area, in pixels.
   * @param {Number} height The height of the waveform area, in pixels.
   */

  WaveformShape.prototype._drawWaveform = function(context, waveformData,
      frameOffset, startPixels, endPixels, width, height, segmentDetailsHeight) {
    if (startPixels < frameOffset) {
      startPixels = frameOffset;
    }

    var limit = frameOffset + width;
    if (endPixels > limit) {
      endPixels = limit;
    }

    // if (!this._segment || !this._segment.type !== 'REGION_SELECTION') {
      // if (waveformData.length === 1 && !this._segment) {
      if (!this._segment) {
        if (endPixels > waveformData.length) {
          endPixels = waveformData.length;
        }
      } else if (this._segment.type !== 'SELECTION_REGION') {
        // if (this._segment) {
          const segmentStartPixel = this._view.timeToPixels(this._segment.startTime);
          if (endPixels > segmentStartPixel + waveformData.length) {
            endPixels = segmentStartPixel + waveformData.length;
          }
        // } else {
        //   if (endPixels > waveformData.length) {
        //     endPixels = waveformData.length;
        //   }
        // }
      }
    // }

    var channels = waveformData.channels;

    var waveformTop = 0;
    var waveformHeight = Math.floor(height / channels);

    for (var i = 0; i < channels; i++) {
      if (i === channels - 1) {
        waveformHeight = height - (channels - 1) * waveformHeight;
      }

      this._drawChannel(
        context,
        waveformData.channel(i),
        frameOffset,
        startPixels,
        endPixels,
        waveformTop,
        waveformHeight,
        segmentDetailsHeight
      );

      waveformTop += waveformHeight;
    }
  };

  /**
   * Draws a single waveform channel on a canvas context.
   *
   * @param {Konva.Context} context The canvas context to draw on.
   * @param {WaveformDataChannel} channel The waveform data to draw.
   * @param {Number} frameOffset The start position of the waveform shown
   *   in the view, in pixels.
   * @param {Number} startPixels The start position of the waveform to draw,
   *   in pixels.
   * @param {Number} endPixels The end position of the waveform to draw,
   *   in pixels.
   * @param {Number} top The top of the waveform channel area, in pixels.
   * @param {Number} height The height of the waveform channel area, in pixels.
   */

  WaveformShape.prototype._drawChannel = function(context, channel,
<<<<<<< HEAD
      frameOffset, startPixels, endPixels, top, height, paddingTop) {
    window._drawChannel.call(this, context, channel,
      frameOffset, startPixels, endPixels, top, height, paddingTop, WaveformShape.scaleY)
=======
      frameOffset, startPixels, endPixels, top, height, segmentDetailsHeight) {
    var x, amplitude;

    var amplitudeScale = this._view.getAmplitudeScale();

    var lineX, lineY;

    if (this._type === 'recording') {
      context.beginPath();
      context.strokeStyle = '#bbbbbb';

      for (x = startPixels; x < endPixels + startPixels - 10; x += 60) {
        lineX = x - startPixels - frameOffset;
        context.moveTo(lineX, 0);
        context.lineTo(lineX, 265);
      }
      context.stroke();
      context.closePath();
    }

    context.beginPath();

    if (this._pattern) {
      this.fillPatternOffsetX(frameOffset)
    }
    for (x = startPixels; x < endPixels; x++) {
      amplitude = channel.min_sample(x);

      lineX = x - frameOffset + 0.5;
      lineY = top + WaveformShape.scaleY(amplitude, height, amplitudeScale) + 0.5 + segmentDetailsHeight;

      context.lineTo(lineX, lineY);
    }

    for (x = endPixels - 1; x >= startPixels; x--) {
      amplitude = channel.max_sample(x);

      lineX = x - frameOffset + 0.5;
      lineY = top + WaveformShape.scaleY(amplitude, height, amplitudeScale) + 0.5 + segmentDetailsHeight;

      context.lineTo(lineX, lineY);
    }

    context.closePath();

    context.fillShape(this);
>>>>>>> 972437dd
  };

  WaveformShape.prototype._waveformShapeHitFunc = function(context) {
    if (!this._segment) {
      return;
    }

    var frameOffset = this._view.getFrameOffset();
    var viewWidth = this._view.getWidth();
    var viewHeight = this._view.getHeight();

    var startPixels = this._view.timeToPixels(this._segment.startTime);
    var endPixels   = this._view.timeToPixels(this._segment.endTime);

    var offsetY = 10;
    var hitRectHeight = viewHeight - 2 * offsetY;

    if (hitRectHeight < 0) {
      hitRectHeight = 0;
    }

    var hitRectLeft = startPixels - frameOffset;
    var hitRectWidth = endPixels - startPixels;

    if (hitRectLeft < 0) {
      hitRectWidth -= -hitRectLeft;
      hitRectLeft = 0;
    }

    if (hitRectLeft + hitRectWidth > viewWidth) {
      hitRectWidth -= hitRectLeft + hitRectWidth - viewWidth;
    }

    context.beginPath();
    context.rect(hitRectLeft, offsetY, hitRectWidth, hitRectHeight);
    context.closePath();
    context.fillStrokeShape(this);
  };

  /**
   * Scales the waveform data for drawing on a canvas context.
   *
   * @see {@link https://stats.stackexchange.com/questions/281162}
   *
   * @todo Assumes 8-bit waveform data (-128 to 127 range)
   *
   * @param {Number} amplitude The waveform data point amplitude.
   * @param {Number} height The height of the waveform, in pixels.
   * @param {Number} scale Amplitude scaling factor.
   * @returns {Number} The scaled waveform data point.
   */

  WaveformShape.scaleY = function(amplitude, height, scale) {
    var y = -(height - 1) * (amplitude * scale + 128) / 255 + (height - 1);

    return Utils.clamp(Math.floor(y), 0, height - 1);
  };

  return WaveformShape;
});<|MERGE_RESOLUTION|>--- conflicted
+++ resolved
@@ -130,8 +130,7 @@
 
     var frameOffset = this._view.getFrameOffset();
     var width = this._view.getWidth();
-<<<<<<< HEAD
-    var height = this._view.getHeight() - paddingTop;
+    var height = this._view.getHeight() - segmentDetailsHeight;
     let waveformData = this._getWaveformData();
     this._sceneFuncCallId++;
 
@@ -146,7 +145,7 @@
         Math.floor(this._segment ? this._view.timeToPixels(this._segment.endTime)   : frameOffset + width),
         width,
         height,
-        paddingTop
+        segmentDetailsHeight
       );
     }
 
@@ -172,20 +171,6 @@
     } else {
       drawWaveform(waveformData)
     }
-=======
-    var height = this._view.getHeight() - segmentDetailsHeight;
-
-    this._drawWaveform(
-      context,
-      this._view.getWaveformData(),
-      Math.round(frameOffset),
-      Math.round(this._segment ? this._view.timeToPixels(this._segment.startTime) : frameOffset),
-      Math.floor(this._segment ? this._view.timeToPixels(this._segment.endTime)   : frameOffset + width),
-      width,
-      height,
-      segmentDetailsHeight
-    );
->>>>>>> 972437dd
   };
 
   /**
@@ -275,58 +260,9 @@
    */
 
   WaveformShape.prototype._drawChannel = function(context, channel,
-<<<<<<< HEAD
-      frameOffset, startPixels, endPixels, top, height, paddingTop) {
+      frameOffset, startPixels, endPixels, top, height, segmentDetailsHeight) {
     window._drawChannel.call(this, context, channel,
-      frameOffset, startPixels, endPixels, top, height, paddingTop, WaveformShape.scaleY)
-=======
-      frameOffset, startPixels, endPixels, top, height, segmentDetailsHeight) {
-    var x, amplitude;
-
-    var amplitudeScale = this._view.getAmplitudeScale();
-
-    var lineX, lineY;
-
-    if (this._type === 'recording') {
-      context.beginPath();
-      context.strokeStyle = '#bbbbbb';
-
-      for (x = startPixels; x < endPixels + startPixels - 10; x += 60) {
-        lineX = x - startPixels - frameOffset;
-        context.moveTo(lineX, 0);
-        context.lineTo(lineX, 265);
-      }
-      context.stroke();
-      context.closePath();
-    }
-
-    context.beginPath();
-
-    if (this._pattern) {
-      this.fillPatternOffsetX(frameOffset)
-    }
-    for (x = startPixels; x < endPixels; x++) {
-      amplitude = channel.min_sample(x);
-
-      lineX = x - frameOffset + 0.5;
-      lineY = top + WaveformShape.scaleY(amplitude, height, amplitudeScale) + 0.5 + segmentDetailsHeight;
-
-      context.lineTo(lineX, lineY);
-    }
-
-    for (x = endPixels - 1; x >= startPixels; x--) {
-      amplitude = channel.max_sample(x);
-
-      lineX = x - frameOffset + 0.5;
-      lineY = top + WaveformShape.scaleY(amplitude, height, amplitudeScale) + 0.5 + segmentDetailsHeight;
-
-      context.lineTo(lineX, lineY);
-    }
-
-    context.closePath();
-
-    context.fillShape(this);
->>>>>>> 972437dd
+      frameOffset, startPixels, endPixels, top, height, segmentDetailsHeight, WaveformShape.scaleY)
   };
 
   WaveformShape.prototype._waveformShapeHitFunc = function(context) {
